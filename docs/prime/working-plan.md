# issues:

pick mode should also be previewed on the card preview.
use a recent iconic card to preview (use Vivi's card)

for the start draft buttons on the main page, the button should have 3 cards fanned out of the most iconic cards: vivi, tifa, sephiroth

for dragonstorm, choose whatever.

<issue>
  clicking the start draft from home doesn't take me straight into the draft. it takes me to start new draft page, requiring me to pick the set again. picking from home ssould put me into p1p1
</issue>


# Development Plan: Draft UI Improvements & MTG Goldfishing Mat

## Overview
Fix critical draft bugs, enhance the draft interface with better loading states and improved card display, add sideboard functionality, then build a goldfishing testmat for rapid deck testing without rules enforcement.

## Critical Bugs to Fix First

### Dual-Faced Card Issue
- [x] Fix pack generation to only include front faces of dual-faced cards
- [x] See detailed plan: [Phase 0 - DFC Fix](./phase-0-dfc-fix.md)

## Current Issues to Fix

### UI/UX Improvements
- [x] Add loading skeletons while fetching draft data (fix "invalid draft url" flash)
- [ ] Redesign decklist to show cascaded cards with name/mana pips visible
<<<<<<< HEAD
- [ ] Reduce spacing between cards in pack display layout. the cards should be consistently in the same spot no matter the number of cards in the pack. there shouldn't be a morphing of layout as cards decrease. minimal spacing between cards.
- [ ] Add hover effects showing full card image (like 17lands/MTGA)
- [ ] remove extra color and hilight effects. 
- [ ] do not allow selecting other cards in history view. only hover card info. no hover effects on card choice. it should look frozen
- [ ] disable number display
- [ ] historyview: cover selected card with overlay with 'selected' and checkmark in the center. it should be very obvious that's the selected card. player can still hover card for info.
- [ ] expand decklist when first card is added
=======
- [x] Reduce spacing between cards in pack display layout. the cards should be consistently in the same spot no matter the number of cards in the pack. there shouldn't be a morphing of layout as cards decrease. minimal spacing between cards.
- [x] Add hover effects showing full card image (like 17lands/MTGA)
- [x] remove extra color and hilight effects. 
- [x] do not allow selecting other cards in history view. only hover card info. no hover effects on card choice. it should look frozen
- [x] disable number display
- [x] historyview: cover selected card with overlay with 'selected' and checkmark in the center. it should be very obvious that's the selected card. player can still hover card for info.
- [x] expand decklist when first card is added
>>>>>>> c78a1aaa

### Sideboard Functionality
- [ ] Add sideboard support to draft engine
- [ ] Create sideboard UI at bottom of decklist
- [ ] Enable click to move cards between deck and sideboard
- [ ] Persist sideboard state with draft

## New Feature: MTG Goldfishing Mat

### Core Concept
A rules-free testing environment for rapid deck iteration. No mechanics enforcement - just visual board state manipulation for learning and testing.

### Key Features
- Quick switch between draft/deckbuilding and testmat
- Load deck against random 17lands average deck
- Hide/show opponent's hand
- Board manipulation tools (counters, markers, tapping)
- Instant restart with same or new opponent deck

## Implementation Phases

### Phase 0: Critical Bug Fixes (PRIORITY) ✅
- [x] Fix dual-faced card pack generation
- [x] Detailed plan: [phase-0-dfc-fix.md](./phase-0-dfc-fix.md)

<<<<<<< HEAD
### Phase 1: Draft UI Polish & Loading States
- [ ] Fix loading states and remove UI flashes
- [ ] Clean up visual design and remove clutter
- [ ] Fix history view interaction and selection display
- [ ] Detailed plan: [phase-1-ui-polish.md](./phase-1-ui-polish.md)
=======
### Phase 1: Draft UI Polish & Loading States ✅
- [x] Fix loading states and remove UI flashes
- [x] Implement responsive design for mobile/tablet
  - 2x2 card grid on mobile (grid-cols-2)
  - Progressive grid columns: 2 → 3 → 4 → 5 → 6 → 7 based on screen size
  - Full-screen sidebar on mobile with toggle button
  - Desktop sidebar shifts content (mr-80) when open
- [x] Remove double-click to pick - single click selects, confirm button picks
- [x] Quick pick mode remains as instant-pick option
- [x] Fix layout shifts with fixed dimensions for UI elements
- [x] Add mobile toggle between pack view and decklist view
- [x] Clean up visual design and remove clutter
- [x] Fix history view interaction and selection display
- [x] Detailed plan: [phase-1-ui-polish.md](./phase-1-ui-polish.md)
>>>>>>> c78a1aaa

### Phase 2: Enhanced Card Display
- [ ] Redesign decklist card display (cascade view)
- [ ] Tighten pack display spacing
- [x] Implement hover card preview

### Phase 3: Sideboard Implementation
- [ ] Engine support for sideboard
- [ ] UI Components for deck/sideboard management
- [ ] Validation and persistence

### Phase 4: Testmat Foundation
- [ ] Create new route `/testmat/[draftId]`
- [ ] Design board layout with zones
- [ ] Card rendering and basic controls

### Phase 5: Testmat Game Flow
- [ ] Deck loading from draft
- [ ] Hand management and mulligan
- [ ] Quick restart system

### Phase 6: Quick Switch Integration
- [ ] Add "Play" button to decklist
- [ ] Navigation between modes
- [ ] State persistence

### Phase 7: Board Manipulation Tools
- [ ] Counter system
- [ ] Token support
- [ ] Life tracking

### Phase 8: Testing & Polish
- [ ] Comprehensive testing
- [ ] Mobile optimization
- [ ] Keyboard shortcuts

## Technical Architecture

### Data Flow
```
Set Data → Pack Generation (front faces only) → Draft Engine → Deck + Sideboard → Testmat → Game State
    ↓                                              ↓                                         ↓
 Filtering                                     Storage                                   Storage
```

### Component Structure
```
DraftInterface
├── PackDisplay (with tighter spacing)
├── DraftSidebar
│   ├── Decklist (cascaded view)
│   └── Sideboard (new)
└── HoverCardPreview (new, handles dual-faced)

TestmatInterface (new)
├── Board
│   ├── PlayerZones
│   ├── OpponentZones
│   └── SharedZones
├── Controls
└── QuickSwitch
```

## Success Criteria
- [ ] Dual-faced cards draft correctly (only front faces in packs)
- [ ] Loading states prevent "invalid url" flashes
- [ ] Decklist shows cards clearly in compact cascade
- [ ] Sideboard functionality works seamlessly
- [ ] Hover previews enhance card selection
- [ ] Testmat loads quickly from draft
- [ ] Board manipulation feels responsive
- [ ] Quick switch maintains context
- [ ] Mobile experience is smooth

## Notes
- Phase 0 is CRITICAL - dual-faced card bug breaks draft integrity
- Each phase will get detailed planning document when we start it
- Testmat is explicitly not a rules engine - it's a digital playmat
- Focus on speed and ease of use over feature completeness<|MERGE_RESOLUTION|>--- conflicted
+++ resolved
@@ -28,15 +28,6 @@
 ### UI/UX Improvements
 - [x] Add loading skeletons while fetching draft data (fix "invalid draft url" flash)
 - [ ] Redesign decklist to show cascaded cards with name/mana pips visible
-<<<<<<< HEAD
-- [ ] Reduce spacing between cards in pack display layout. the cards should be consistently in the same spot no matter the number of cards in the pack. there shouldn't be a morphing of layout as cards decrease. minimal spacing between cards.
-- [ ] Add hover effects showing full card image (like 17lands/MTGA)
-- [ ] remove extra color and hilight effects. 
-- [ ] do not allow selecting other cards in history view. only hover card info. no hover effects on card choice. it should look frozen
-- [ ] disable number display
-- [ ] historyview: cover selected card with overlay with 'selected' and checkmark in the center. it should be very obvious that's the selected card. player can still hover card for info.
-- [ ] expand decklist when first card is added
-=======
 - [x] Reduce spacing between cards in pack display layout. the cards should be consistently in the same spot no matter the number of cards in the pack. there shouldn't be a morphing of layout as cards decrease. minimal spacing between cards.
 - [x] Add hover effects showing full card image (like 17lands/MTGA)
 - [x] remove extra color and hilight effects. 
@@ -44,7 +35,6 @@
 - [x] disable number display
 - [x] historyview: cover selected card with overlay with 'selected' and checkmark in the center. it should be very obvious that's the selected card. player can still hover card for info.
 - [x] expand decklist when first card is added
->>>>>>> c78a1aaa
 
 ### Sideboard Functionality
 - [ ] Add sideboard support to draft engine
@@ -70,13 +60,6 @@
 - [x] Fix dual-faced card pack generation
 - [x] Detailed plan: [phase-0-dfc-fix.md](./phase-0-dfc-fix.md)
 
-<<<<<<< HEAD
-### Phase 1: Draft UI Polish & Loading States
-- [ ] Fix loading states and remove UI flashes
-- [ ] Clean up visual design and remove clutter
-- [ ] Fix history view interaction and selection display
-- [ ] Detailed plan: [phase-1-ui-polish.md](./phase-1-ui-polish.md)
-=======
 ### Phase 1: Draft UI Polish & Loading States ✅
 - [x] Fix loading states and remove UI flashes
 - [x] Implement responsive design for mobile/tablet
@@ -91,7 +74,6 @@
 - [x] Clean up visual design and remove clutter
 - [x] Fix history view interaction and selection display
 - [x] Detailed plan: [phase-1-ui-polish.md](./phase-1-ui-polish.md)
->>>>>>> c78a1aaa
 
 ### Phase 2: Enhanced Card Display
 - [ ] Redesign decklist card display (cascade view)
