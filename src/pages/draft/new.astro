--- conflicted
+++ resolved
@@ -79,11 +79,7 @@
           </div>
         </div>
         
-<<<<<<< HEAD
-        <!-- Tomorrow's Destiny Set -->
-=======
         <!-- Tarkir: Dragonstorm Set -->
->>>>>>> c78a1aaa
         <div class="bg-gradient-to-br from-slate-800/80 to-slate-900/80 backdrop-blur-sm rounded-3xl p-8 border border-slate-700/50 hover:border-slate-600/50 transition-all duration-300 group">
           <div class="text-center">
             <!-- Set Icon/Image placeholder -->
@@ -94,37 +90,22 @@
               </svg>
             </div>
             
-<<<<<<< HEAD
-            <h3 class="text-2xl font-bold text-white mb-3">Tomorrow's Destiny</h3>
-=======
             <h3 class="text-2xl font-bold text-white mb-3">Tarkir: Dragonstorm</h3>
->>>>>>> c78a1aaa
             <div class="bg-orange-500/20 text-orange-300 px-3 py-1 rounded-full text-sm font-semibold inline-block mb-4 border border-orange-500/30">
               TDM
             </div>
             <p class="text-slate-300 mb-6 leading-relaxed">
-<<<<<<< HEAD
-              The future of Aetheros hangs in the balance as planeswalkers battle across time. Features powerful saga mechanics and temporal synergies.
-=======
               An epic return to Tarkir featuring powerful dragons and storm mechanics. Experience the clash between dragon clans in this action-packed set.
->>>>>>> c78a1aaa
             </p>
             
             <!-- Set Stats -->
             <div class="grid grid-cols-2 gap-4 mb-6 text-sm">
               <div class="bg-slate-700/30 rounded-xl p-3">
                 <div class="text-slate-400">Cards</div>
-<<<<<<< HEAD
-                <div class="text-white font-semibold">~270</div>
+                <div class="text-white font-semibold">~426</div>
               </div>
               <div class="bg-slate-700/30 rounded-xl p-3">
                 <div class="text-slate-400">Type</div>
-=======
-                <div class="text-white font-semibold">~426</div>
-              </div>
-              <div class="bg-slate-700/30 rounded-xl p-3">
-                <div class="text-slate-404">Type</div>
->>>>>>> c78a1aaa
                 <div class="text-white font-semibold">Modern</div>
               </div>
             </div>
@@ -162,13 +143,7 @@
     </div>
   </main>
 
-<<<<<<< HEAD
-  <script>
-=======
   <script define:vars={{ autostart, setCode }}>
-    import { draftActions } from '@/stores/draftStore';
-    
->>>>>>> c78a1aaa
     async function startDraft(setCode) {
       try {
         // Generate a unique seed
